--- conflicted
+++ resolved
@@ -14,11 +14,7 @@
         EdgeClass, LearningOutcome, Course, add_requisite!, Curriculum, total_credits,
         create_graph!, requisite_type, Term, DegreePlan, dfs, longest_path, long_paths,
         isvalid_curriculum, extraneous_requisites, blocking_factor, delay_factor, centrality,
-<<<<<<< HEAD
-        complexity, isvalid_degree_plan, print_plan, export_degreeplan, visualize
-=======
         complexity, compare_curricula, isvalid_degree_plan, print_plan
->>>>>>> 73557491
 
 # check if a curriculum graph has requisite cycles or extraneous requsities
 # print error_msg using println(String(take!(error_msg))), where error_msg is the buffer returned by this function
@@ -107,11 +103,7 @@
 # Compute the blocking factor of a curriculum
 function blocking_factor(c::Curriculum)
     b = 0
-<<<<<<< HEAD
-    bf = Array{Int,1}(undef, c.num_courses)
-=======
     bf = Array{Int, 1}(undef, c.num_courses)
->>>>>>> 73557491
     for (i, v) in enumerate(vertices(c.graph))
         bf[i] = blocking_factor(c, v)
         b += bf[i]
@@ -168,11 +160,7 @@
 # Compute the total centrality of all courses in a curriculum
 function centrality(c::Curriculum)
     cent = 0
-<<<<<<< HEAD
-    cf = Array{Int,1}(undef, c.num_courses)
-=======
     cf = Array{Int, 1}(undef, c.num_courses)
->>>>>>> 73557491
     for (i, v) in enumerate(vertices(c.graph))
         cf[i] = centrality(c, v)
         cent += cf[i]
@@ -190,11 +178,7 @@
 
 # Compute the complexity of a curriculum
 function complexity(c::Curriculum)
-<<<<<<< HEAD
-    course_complexity = Array{Number}(undef, c.num_courses)
-=======
     course_complexity = Array{Number, 1}(undef, c.num_courses)
->>>>>>> 73557491
     curric_complexity = 0
     if !haskey(c.metrics, "delay factor")
         delay_factor(c)
