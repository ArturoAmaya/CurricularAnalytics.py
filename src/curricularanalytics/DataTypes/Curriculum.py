"""
Curriculum data type:
The required curriculum associated with a degree program.

The curriculum-based metrics in this toolbox are based upon the graph structure of a
curriculum.  Specifically, assume curriculum ``c`` consists of ``n`` courses ``\\{c_1, \\ldots, c_n\\}``,
and that there are ``m`` requisite (prerequisite or co-requsitie) relationships between these courses.
A curriculum graph ``G_c = (V,E)`` is formed by creating a vertex set ``V = \\{v_1, \\ldots, v_n\\}``
(i.e., one vertex for each course) along with an edge set ``E = \\{e_1, \\ldots, e_m\\}``, where a
directed edge from vertex ``v_i`` to ``v_j`` is in ``E`` if course ``c_i`` is a requisite for course ``c_j``.
"""

from functools import cached_property
from io import StringIO
import math
from queue import Queue
import sys
from typing import (
    Any,
    Dict,
    FrozenSet,
    List,
    Literal,
    NamedTuple,
    Optional,
    Set,
    TextIO,
    Tuple,
    Union,
    overload,
)

import networkx as nx

from curricularanalytics.DataTypes.Course import (
    AbstractCourse,
    Course,
    MatchCriterion,
    course_id,
    write_course_names,
)
from curricularanalytics.DataTypes.DataTypes import (
    System,
    belong_to,
    c_to_c,
    co,
    lo_to_c,
    lo_to_lo,
    pre,
    quarter,
    semester,
    strict_co,
)
from curricularanalytics.DataTypes.LearningOutcome import LearningOutcome
from curricularanalytics.GraphAlgs import all_paths, longest_paths, reachable_from


class BasicMetrics(NamedTuple):
    max_blocking_factor: int
    max_blocking_factor_courses: List[AbstractCourse]
    max_delay_factor: int
    max_delay_factor_courses: List[AbstractCourse]
    max_centrality: int
    max_centrality_courses: List[AbstractCourse]
    max_complexity: float
    max_complexity_courses: List[AbstractCourse]


class Curriculum:
    """
    The `Curriculum` data type is used to represent the collection of courses that must be
    be completed in order to earn a particualr degree. Thus, we use the terms *curriculum* and
    *degree program* synonymously.

    Args:
        name: The name of the curriculum.
        courses: The collection of required courses that comprise the curriculum.
        degree_type: The type of degree, e.g. BA, BBA, BSc, BEng, etc.
        institution: The name of the institution offering the curriculum.
        system_type: The type of system the institution uses, allowable
          types: `semester` (default), `quarter`.
        cip: The Classification of Instructional Programs (CIP) code for the
          curriculum. See: https://nces.ed.gov/ipeds/cipcode

    Examples:
        >>> Curriculum("Biology", courses, institution="South Harmon Tech", degree_type=AS, cip="26.0101")
        Curriculum(...)
    """

    id: int
    "Unique curriculum ID"
    name: str
    "Name of the curriculum (can be used as an identifier)"
    institution: str
    "Institution offering the curriculum"
    degree_type: str
    "Type of degree_type"
    system_type: System
    "Semester or quarter system"
    cip: str
    "CIP code associated with the curriculum"
    courses: List[AbstractCourse]
    "Array of required courses in curriculum"
    num_courses: int
    "Number of required courses in curriculum"
    credit_hours: float
    "Total number of credit hours in required curriculum"
    graph: "nx.DiGraph[int]"
    "Directed graph representation of pre-/co-requisite structure of the curriculum, note: this is a course graph"
    learning_outcomes: List[LearningOutcome]
    "A list of learning outcomes associated with the curriculum"
    learning_outcome_graph: "nx.DiGraph[int]"
    "Directed graph representatin of pre-/co-requisite structure of learning outcomes in the curriculum"
    course_learning_outcome_graph: "nx.DiGraph[int]"
    """
    Directed Int64 metagraph with Float64 weights defined by :weight (default weight 1.0)
    This is a course and learning outcome graph
    """
    metadata: Dict[str, Any]
    "Curriculum-related metadata"

    def __init__(
        self,
        name: str,
        courses: List[AbstractCourse],
        *,
        learning_outcomes: List[LearningOutcome] = [],
        degree_type: str = "BS",
        system_type: System = semester,
        institution: str = "",
        cip: str = "",
        id: int = 0,
        sortby_ID: bool = True,
        warn: bool = False,
    ) -> None:
        self.name = name
        self.degree_type = degree_type
        self.system_type = system_type
        self.institution = institution
<<<<<<< HEAD
        if id == 0:
            self.id = hash(self.name + self.institution +
                           str(self.degree_type))
        else:
            self.id = id
=======
        self.id = id or hash(self.name + self.institution + str(self.degree_type))
>>>>>>> c05609d8
        self.cip = cip
        self.courses = sorted(courses, key=lambda c: c.id) if sortby_ID else courses
        self.num_courses = len(self.courses)
        self.credit_hours = self.total_credits
        self.graph = self._create_graph()
        self.metadata = {}
        self.learning_outcomes = learning_outcomes
        self.learning_outcome_graph = self._create_learning_outcome_graph()
        self.course_learning_outcome_graph = (
            self._create_course_learning_outcome_graph()
        )
        if warn:
            errors = StringIO()
            if not self.isvalid(errors):
                # TODO: yellow text
                print(
                    "WARNING: Curriculum was created, but is invalid due to requisite cycle(s):"
                )
                print(errors.getvalue())

    def convert_ids(self) -> "Curriculum":
        "Converts course ids, from those used in CSV file format, to the standard hashed id used by the data structures in the toolbox"
        for course in self.courses:
            old_id = course.id
            course.id = course.default_id()
            if old_id != course.id:
                for other in self.courses:
                    if old_id in other.requisites:
                        other.add_requisite(course, other.requisites[old_id])
                        del other.requisites[old_id]
        return self

    def course(
        self, prefix: str, num: str, name: str, institution: str
    ) -> AbstractCourse:
        "Compute the hash value used to create the id for a course, and return the course if it exists in the curriculum supplied as input"
        hash_val = course_id(name, prefix, num, institution)
        try:
            return next(course for course in self.courses if course.id == hash_val)
        except StopIteration:
            raise LookupError(
                f"Course: {prefix} {num}: {name} at {institution} does not exist in curriculum: {self.name}"
            )

    def course_from_id(self, id: int) -> AbstractCourse:
        "Return the course associated with a course id in a curriculum"
        for course in self.courses:
            if course.id == id:
                return course
        raise KeyError(f"The course associated with id {id} is not in the curriculum.")

    def lo_from_id(self, id: int) -> LearningOutcome:
        "Return the lo associated with a lo id in a curriculum"
<<<<<<< HEAD
        for lo in self.learning_outcomes:
            if lo.id == id:
                return lo
        raise ValueError(
            f"The lo associated with id {id} is not in the curriculum.")
=======
        for outcome in self.learning_outcomes:
            if outcome.id == id:
                return outcome
        raise KeyError(f"The lo associated with id {id} is not in the curriculum.")
>>>>>>> c05609d8

    @property
    def total_credits(self) -> float:
        "The total number of credit hours in a curriculum"
        return sum(course.credit_hours for course in self.courses)

    def _create_graph(self) -> "nx.DiGraph[int]":
        """
        Create a curriculum directed graph from a curriculum specification.
        """
        graph: "nx.DiGraph[int]" = nx.DiGraph()
        for course in self.courses:
            graph.add_node(course.id)
            # TODO: make sure course is not alerady in the curriculum
        for course in self.courses:
            for requisite in course.requisites.keys():
                graph.add_edge(requisite, course.id)
        return graph

    def _create_course_learning_outcome_graph(self) -> "nx.DiGraph[int]":
        """
        Create a curriculum directed graph from a curriculum specification. This graph graph contains courses and learning outcomes
        of the curriculum.
        """
        graph: "nx.DiGraph[int]" = nx.DiGraph()
        for course in self.courses:
            graph.add_node(course.id)
            # TODO: make sure course is not alerady in the curriculum

        for outcome in self.learning_outcomes:
            graph.add_node(outcome.id)
            # TODO: make sure course is not alerady in the curriculum

        # Add edges among courses
        for course in self.courses:
            for requisite in course.requisites.keys():
                graph.add_edge(requisite, course.id)
                nx.set_edge_attributes(
                    graph,
                    {(requisite, course.id): {c_to_c: course.requisites[requisite]}},
                )

        # Add edges among learning_outcomes
        for outcome in self.learning_outcomes:
            for requisite in outcome.requisites:
                graph.add_edge(requisite, outcome.vertex_id[self.id])
                nx.set_edge_attributes(
                    graph, {(requisite, outcome.vertex_id[self.id]): {lo_to_lo: pre}}
                )

        # Add edges between each pair of a course and a learning outcome
        for course in self.courses:
            for outcome in course.learning_outcomes:
                graph.add_edge(outcome.id, course.id)
                nx.set_edge_attributes(
                    graph, {(outcome.id, course.id): {lo_to_c: belong_to}}
                )
        return graph

    def _create_learning_outcome_graph(self) -> "nx.DiGraph[int]":
        """
        Create a curriculum directed graph from a curriculum specification.
        """
<<<<<<< HEAD
        for i, lo in enumerate(self.learning_outcomes):
            self.learning_outcome_graph.add_node(i)
            # The vertex id of a course w/in the curriculum
            lo.vertex_id[self.id] = i
            # Graphs.jl orders graph vertices sequentially
            # TODO: make sure course is not alerady in the curriculum
        for lo in self.learning_outcomes:
            for r in lo.requisites.keys():
                self.learning_outcome_graph.add_edge(r, lo.vertex_id[self.id])

    # find requisite type from vertex ids in a curriculum graph
    def requisite_type(self, src_course_id: int, dst_course_id: int) -> Requisite:
        src = 0
        dst = 0
        for c in self.courses:
            if c.id == src_course_id:
                src = c
            elif c.id == dst_course_id:
                dst = c
        if (src == 0 or dst == 0) or src.id not in dst.requisites:
            raise Exception(
                f"edge ({src_course_id}, {dst_course_id}) does not exist in curriculum graph"
            )
        else:
            return dst.requisites[src.id]
=======
        graph: "nx.DiGraph[int]" = nx.DiGraph()
        for i, outcome in enumerate(self.learning_outcomes):
            graph.add_node(i)
            outcome.vertex_id[self.id] = i
        for outcome in self.learning_outcomes:
            for requisite in outcome.requisites.keys():
                graph.add_edge(requisite, outcome.vertex_id[self.id])
        return graph
>>>>>>> c05609d8

    # Check if a curriculum graph has requisite cycles.
    def isvalid(self, error_file: Optional[TextIO] = None) -> bool:
        """
        Tests whether or not the curriculum graph associated with the curriculum is valid, i.e.,
        whether or not it contains a requisite cycle, or requisites that cannot be satisfied.

        Returns:
            A boolean value, with `True` indicating the curriculum is valid, and `False` indicating it is not.

        If the graph is not valid, the `error_file` buffer. To view these errors, use::

            >>> errors = StringIO()
            >>> c.isvalid(errors)
            >>> print(errors.getvalue())

        A curriculum graph is not valid if it contains a directed cycle or unsatisfiable requisites; in this
        case it is not possible to complete the curriculum. For the case of unsatisfiable requistes, consider
        two courses :math:`c_1` and :math:`c_2`, with :math:`c_1` a prerequisite for :math:`c_2`. If a third course :math:`c_3`
        is a strict corequisite for :math:`c_2`, as well as a requisite for :math:`c_1` (or a requisite for any course
        on a path leading to :math:`c_2`), then the set of requisites cannot be satisfied.
        """
        graph = self.graph.copy()
        # First check for simple cycles
        cycles = list(nx.simple_cycles(graph))
        # Next check for cycles that could be created by strict co-requisites.
        # For every strict-corequisite in the curriculum, add another strict-corequisite between the same two vertices, but in
        # the opposite direction. If this creates any cycles of length greater than 2 in the modified graph (i.e., involving
        # more than the two courses in the strict-corequisite relationship), then the curriculum is unsatisfiable.
        for course in self.courses:
<<<<<<< HEAD
            for k, r in course.requisites.items():
                if r == strict_co:
                    v_d = self.course_from_id(
                        course.id).id  # destination vertex
                    v_s = self.course_from_id(k).id  # source vertex
                    g.add_edge(v_d, v_s)
        new_cycles = nx.simple_cycles(g)
        new_cycles = [
            cyc for cyc in new_cycles if len(cyc) != 2
        ]  # remove length-2 cycles
=======
            for req_course, req_type in course.requisites.items():
                if req_type == strict_co:
                    graph.add_edge(
                        self.course_from_id(course.id).id,  # destination vertex
                        self.course_from_id(req_course).id,  # source vertex
                    )
        new_cycles = (
            cyc for cyc in nx.simple_cycles(graph) if len(cyc) != 2
        )  # remove length-2 cycles
>>>>>>> c05609d8
        cycles = set(
            tuple(cyc) for cyc in [*new_cycles, *cycles]
        )  # remove redundant cycles
        if len(cycles) != 0 and error_file:
            if self.institution != "":
<<<<<<< HEAD
                error_msg.write(f"\n{self.institution}: ")
            error_msg.write(
                f" curriculum '{self.name}' has requisite cycles:\n")
=======
                error_file.write(f"\n{self.institution}: ")
            error_file.write(f" curriculum '{self.name}' has requisite cycles:\n")
>>>>>>> c05609d8
            for cyc in cycles:
                error_file.write("(")
                for i, v in enumerate(cyc):
                    name: str = self.course_from_id(v).name
                    if i != len(cyc) - 1:
                        error_file.write(f"{name}, ")
                    else:
                        error_file.write(f"{name})\n")
        return len(cycles) == 0

    def extraneous_requisites(self, *, debug: bool = False) -> Set[Tuple[int, int]]:
        r"""
        Determines whether or not the curriculum contains extraneous requisites, and returns them.  Extraneous requisites
        are redundant requisites that are unnecessary in a curriculum.  For example, if a curriculum has the prerequisite
        relationships :math:`c_1 \rightarrow c_2 \rightarrow c_3` and :math:`c_1 \rightarrow c_3`, and :math:`c_1` and :math:`c_2` are
        *not* co-requisites, then :math:`c_1 \rightarrow c_3` is redundant and therefore extraneous.
        """
        try:
            nx.find_cycle(self.graph)
            raise ValueError(
                "Curriculum graph has cycles, extraneous requisities cannot be determined."
            )
        except nx.NetworkXNoCycle:
            pass
        redundant_reqs: Set[Tuple[int, int]] = set()
        extraneous = False
        string = ""  # create an empty string to hold messages
<<<<<<< HEAD
        for wcc in components:
            if len(wcc) > 1:  # only consider components with more than one vertex
                for u in wcc:
                    nb = g.neighbors(u)
                    for n in nb:
                        que.put(n)
                    while not que.empty():
                        x = que.get()
                        nnb = g.neighbors(x)
                        for n in nnb:
                            que.put(n)
                        for v in g.neighbors(x):
                            if g.has_edge(u, v):  # possible redundant requsisite
                                # TODO: If this edge is a co-requisite it is an error, as it would be impossible to satsify.
                                # This needs to be checked here.
                                remove: bool = True
                                for n in nb:  # check for co- or strict_co requisites
                                    neighbor = self.course_from_id(n)
                                    if nx.has_path(
                                        self.graph, n, v
                                    ):  # is there a path from n to v?
                                        req_type = neighbor.requisites[
                                            u
                                        ]  # the requisite relationship between u and n
                                        if (
                                            req_type == co or req_type == strict_co
                                        ):  # is u a co or strict_co requisite for n?
                                            # a co or strict_co relationshipo is involved, must keep (u, v)
                                            remove = False
                                if remove:
                                    if (
                                        u,
                                        v,
                                    ) not in redundant_reqs:  # make sure redundant requisite wasn't previously found
                                        redundant_reqs.add((u, v))
                                        if debug:
                                            string += f"-{self.courses[v].name} has redundant requisite {self.courses[u].name}\n"
                                    extraneous = True
=======
        for component in nx.weakly_connected_components(self.graph):
            # only consider components with more than one vertex
            if len(component) <= 1:
                continue
            for u in component:
                u_neighbors = list(self.graph.neighbors(u))
                queue: Queue[int] = Queue()
                for neighbor in u_neighbors:
                    queue.put(neighbor)
                while not queue.empty():
                    x = queue.get()
                    x_neighbors = self.graph.neighbors(x)
                    for neighbor in x_neighbors:
                        queue.put(neighbor)
                    for v in self.graph.neighbors(x):
                        if not self.graph.has_edge(u, v):
                            # definitely not redundant requsisite
                            continue
                        # TODO: If this edge is a co-requisite it is an error, as it would be impossible to satsify.
                        # This needs to be checked here.
                        remove: bool = True
                        # check for co- or strict_co requisites
                        for neighbor in u_neighbors:
                            # is there a path from n to v?
                            if nx.has_path(self.graph, neighbor, v):
                                # the requisite relationship between u and n
                                req_type = self.course_from_id(neighbor).requisites[u]
                                # is u a co or strict_co requisite for n?
                                if req_type == co or req_type == strict_co:
                                    remove = False  # a co or strict_co relationshipo is involved, must keep (u, v)
                        if remove:
                            # make sure redundant requisite wasn't previously found
                            if (u, v) not in redundant_reqs:
                                redundant_reqs.add((u, v))
                                if debug:
                                    string += f"-{self.courses[v].name} has redundant requisite {self.courses[u].name}\n"
                            extraneous = True
>>>>>>> c05609d8
        if extraneous and debug:
            if self.institution:
                sys.stdout.write(f"\n{self.institution}: ")
            sys.stdout.write(f"curriculum {self.name} has extraneous requisites:\n")
            sys.stdout.write(string)
        return redundant_reqs

    # Compute the blocking factor of a course
    def course_blocking_factor(self, course: AbstractCourse) -> int:
        r"""
        The **blocking factor** associated with course :math:`c_i` in the curriculum with
        curriculum graph :math:`G_c = (V,E)` is defined as:

        .. math::

            b_c(v_i) = \sum_{v_j \in V} I(v_i,v_j)

        where :math:`I(v_i,v_j)` is the indicator function, which is :math:`1` if  :math:`v_i \leadsto v_j`,
        and :math:`0` otherwise. Here :math:`v_i \leadsto v_j` denotes that a directed path from vertex
        :math:`v_i` to :math:`v_j` exists in :math:`G_c`, i.e., there is a requisite pathway from course
        :math:`c_i` to :math:`c_j` in curriculum :math:`c`.
        """
        return self.blocking_factor[1][course.id]

    # Compute the blocking factor of a curriculum
    @cached_property
    def blocking_factor(self) -> Tuple[int, Dict[int, int]]:
        r"""
        The **blocking factor** associated with the curriculum is defined as:

        .. math::

            b(G_c) = \sum_{v_i \in V} b_c(v_i).

        where :math:`G_c = (V,E)` is the curriculum graph associated with the curriculum.
        """
<<<<<<< HEAD
        bf: List[int] = [self.blocking_factor_course(
            course) for course in self.courses]
        b: int = sum(bf)
        self.metrics["blocking factor"] = b, bf
        return b, bf
=======
        blocking_factors: Dict[int, int] = {
            course.id: len(reachable_from(self.graph, course.id))
            for course in self.courses
        }
        return sum(blocking_factors.values()), blocking_factors
>>>>>>> c05609d8

    # Compute the delay factor of a course
    def course_delay_factor(self, course: AbstractCourse) -> int:
        r"""
            delay_factor(c:Curriculum, course:Int)

        The **delay factor** associated with course :math:`c_k` in curriculum :math:`c` with
        curriculum graph :math:`G_c = (V,E)` is the number of vertices in the longest path
        in :math:`G_c` that passes through :math:`v_k`. If :math:`\#(p)` denotes the number of
        vertices in the directed path :math:`p` in :math:`G_c`, then we can define the delay factor of
        course :math:`c_k` as:

        .. math::

            d_c(v_k) = \max_{i,j,l,m}\left\{\#(v_i  \overset{p_l}{\leadsto} v_k \overset{p_m}{\leadsto} v_j)\right\}

        where :math:`v_i \overset{p}{\leadsto} v_j` denotes a directed path :math:`p` in :math:`G_c` from vertex
        :math:`v_i` to :math:`v_j`.
        """
        return self.delay_factor[1][course.id]

    # Compute the delay factor of a curriculum
    @cached_property
    def delay_factor(self) -> Tuple[int, Dict[int, int]]:
        r"""
        The **delay factor** associated with the curriculum is defined as:

<<<<<<< HEAD
        The **delay factor** associated with curriculum ``c`` is defined as:
        ```math
        d(G_c) = \\sum_{v_k \\in V} d_c(v_k).
        ```
        where ``G_c = (V,E)`` is the curriculum graph associated with curriculum ``c``.
        """
        g = self.graph
        df: Dict[int, int] = {course.id: 1 for course in self.courses}
        for path in all_paths(g):
            for vtx in path:
                path_length = len(
                    path
                )  # path_length in terms of # of vertices, not edges
                if path_length > df[vtx]:
                    df[vtx] = path_length
        for course in self.courses:
            course.metrics["delay factor"] = df[course.id]
        self.metrics["delay factor"] = sum(df.values()), list(df.values())
        return self.metrics["delay factor"]
=======
        .. math::
>>>>>>> c05609d8

            d(G_c) = \sum_{v_k \in V} d_c(v_k).

        where ``G_c = (V,E)`` is the curriculum graph associated with the curriculum.
        """
        delay_factors: Dict[int, int] = {course.id: 1 for course in self.courses}
        for path in all_paths(self.graph):
            for vertex in path:
                # path_length in terms of # of vertices, not edges
                delay_factors[vertex] = max(delay_factors[vertex], len(path))
        return sum(delay_factors.values()), delay_factors

    # Compute the centrality of a course
    def course_centrality(self, course: AbstractCourse) -> int:
        r"""
        Consider a curriculum graph :math:`G_c = (V,E)`, and a vertex :math:`v_i \in V`. Furthermore,
        consider all paths between every pair of vertices :math:`v_j, v_k \in V` that satisfy the
        following conditions:
        - :math:`v_i, v_j, v_k` are distinct, i.e., :math:`v_i \neq v_j, v_i \neq v_k` and :math:`v_j \neq v_k`;
        - there is a path from :math:`v_j` to :math:`v_k` that includes :math:`v_i`, i.e., :math:`v_j \leadsto v_i \leadsto v_k`;
        - :math:`v_j` has in-degree zero, i.e., :math:`v_j` is a "source"; and
        - :math:`v_k` has out-degree zero, i.e., :math:`v_k` is a "sink".
        Let :math:`P_{v_i} = \{p_1, p_2, \ldots\}` denote the set of all directed paths that satisfy these
        conditions.
<<<<<<< HEAD
        Then the **centrality** of ``v_i`` is defined as
        ```math
        q(v_i) = \\sum_{l=1}^{\\left| P_{v_i} \\right|} \\#(p_l).
        ```
        where ``\\#(p)`` denotes the number of vertices in the directed path ``p`` in ``G_c``.
        """
        cent: int = 0
        g = self.graph
        for path in all_paths(g):
            # conditions: path length is greater than 2, target course must be in the path, the target vertex
            # cannot be the first or last vertex in the path
            if (
                course.id in path
                and len(path) > 2
                and path[0] != course.id
                and path[-1] != course.id
            ):
                cent += len(path)
        course.metrics["centrality"] = cent
        return cent
=======
        Then the **centrality** of :math:`v_i` is defined as
>>>>>>> c05609d8

        .. math::

            q(v_i) = \sum_{l=1}^{\left| P_{v_i} \right|} \#(p_l).

        where :math:`\#(p)` denotes the number of vertices in the directed path :math:`p` in :math:`G_c`.
        """
<<<<<<< HEAD
        cf: List[int] = [self.centrality_course(
            course) for course in self.courses]
        cent: int = sum(cf)
        self.metrics["centrality"] = cent, cf
        return cent, cf
=======
        return self.centrality[1][course.id]

    # Compute the total centrality of all courses in a curriculum
    @cached_property
    def centrality(self) -> Tuple[int, Dict[int, int]]:
        r"""
        Computes the total **centrality** associated with all of the courses in the curriculum,
        with curriculum graph :math:`G_c = (V,E)`.

        .. math::

            q(c) = \sum_{v \in V} q(v).
        """
        centralities: Dict[int, int] = {
            course.id: sum(
                len(path)
                for path in all_paths(self.graph)
                # conditions: path length is greater than 2, target course must be in the path, the target vertex
                # cannot be the first or last vertex in the path
                if (
                    course.id in path
                    and len(path) > 2
                    and path[0] != course.id
                    and path[-1] != course.id
                )
            )
            for course in self.courses
        }
        return sum(centralities.values()), centralities
>>>>>>> c05609d8

    # Compute the complexity of a course
    def course_complexity(self, course: AbstractCourse) -> float:
        """
        The **complexity** associated with course :math`c_i` in the curriculum with
        curriculum graph :math`G_c = (V,E)` is defined as:

        .. math::

            h_c(v_i) = d_c(v_i) + b_c(v_i)

        i.e., as a linear combination of the course delay and blocking factors.
        """
        return self.complexity[1][course.id]

    # Compute the complexity of a curriculum
    @cached_property
    def complexity(self) -> Tuple[float, Dict[int, float]]:
        r"""
            complexity(c:Curriculum, course:Int)

        The **complexity** associated with curriculum ``c`` with  curriculum graph ``G_c = (V,E)``
        is defined as:

        ```math
        h(G_c) = \sum_{v \in V} \left(d_c(v) + b_c(v)\right).
        ```

        For the example curricula considered above, the curriculum in part (a) has an overall complexity of 15,
        while the curriculum in part (b) has an overall complexity of 17. This indicates that the curriculum
        in part (b) will be slightly more difficult to complete than the one in part (a). In particular, notice
        that course ``v_1`` in part (a) has the highest individual course complexity, but the combination of
        courses ``v_1`` and ``v_2`` in part (b), which both must be passed before a student can attempt course
        ``v_3`` in that curriculum, has a higher combined complexity.
        """
        course_complexity: Dict[int, float] = {
            course.id: self.course_delay_factor(course)
            + self.course_blocking_factor(course)
            for course in self.courses
        }
        if self.system_type == quarter:
            course_complexity = {
                course_id: round((complexity * 2) / 3, ndigits=1)
                for course_id, complexity in course_complexity.items()
            }
        return sum(course_complexity.values()), course_complexity

    # Find all the longest paths in a curriculum.
    @cached_property
    def longest_paths(self) -> List[List[AbstractCourse]]:
        """
        Finds longest paths in the curriculum, and returns an array of course arrays, where
        each course array contains the courses in a longest path.
        """
        return [self.courses_from_ids(path) for path in longest_paths(self.graph)]

    def compare(self, other: "Curriculum") -> StringIO:
        """
        Compare the metrics associated with two curricula.

        Returns:
            A `StringIO`. To print out the report, use: ``print(report.getvalue())``
        """
        report = StringIO()
        report.write(f"Comparing: C1 = {self.name} and C2 = {other.name}\n")
        metrics = {
            "blocking factor": (self.blocking_factor, other.blocking_factor),
            "delay factor": (self.delay_factor, other.delay_factor),
            "centrality": (self.centrality, other.centrality),
            "complexity": (self.complexity, other.complexity),
        }
        for metric_name, (metric1, metric2) in metrics.items():
            report.write(f" Curricular {metric_name}: ")
            diff = metric1[0] - metric2[0]
            if diff > 0:
                report.write(
                    "C1 is %.1f units (%.0f%%) larger than C2\n"
                    % (diff, 100 * diff / metric2[0]),
                )
            elif diff < 0:
                report.write(
                    "C1 is %.1f units (%.0f%%) smaller than C2\n"
                    % (-diff, 100 * (-diff) / metric2[0]),
                )
            else:
<<<<<<< HEAD
                report.write(f"C1 and C2 have the same curricular {k}\n")
            report.write(f"  Course-level {k}:\n")
            for i, c in enumerate([self, other]):
                metric = c.metrics[k]
                maxval = max(metric[1])
                pos = [i for i, x in enumerate(metric[1]) if x == maxval]
                report.write(
                    f"   Largest {k} value in C{i} is {maxval} for course: ")
                for p in pos:
                    report.write(f"{c.courses[p].name}  ")
                report.write("\n")
=======
                report.write(f"C1 and C2 have the same curricular {metric_name}\n")

            report.write(f"  Course-level {metric_name}:\n")
            maxval = max(metric1[1])
            report.write(
                f"   Largest {metric_name} value in C1 is {maxval} for course: "
            )
            for course in self.courses:
                if metric1[1][course.id] == maxval:
                    report.write(f"{course.name}  ")
            report.write("\n")
            maxval = max(metric2[1])
            report.write(
                f"   Largest {metric_name} value in C2 is {maxval} for course: "
            )
            for course in other.courses:
                if metric2[1][course.id] == maxval:
                    report.write(f"{course.name}  ")
            report.write("\n")
>>>>>>> c05609d8
        return report

    @overload
    def courses_from_ids(
        self, ids: List[int], *, type: Literal["object"] = "object"
    ) -> List[AbstractCourse]:
        ...

    @overload
    def courses_from_ids(
        self, ids: List[int], *, type: Literal["name", "fullname"]
    ) -> List[str]:
        ...

    def courses_from_ids(
        self,
        ids: List[int],
        *,
        type: Literal["object", "name", "fullname"] = "object",
    ) -> Union[List[AbstractCourse], List[str]]:
        """
        Create a list of courses or course names from an array of course IDs.

        Returns:
            - course data objects if ``type="object"``
            - the names of courses if ``type="name"``
            - the full names of courses ``{prefix} {num} - {name}`` if ``type="fullname"``
        """
        if type == "object":
            return [self.course_from_id(id) for id in ids]
        else:
            return [
                f"{course.prefix} {course.num} - {course.name}"
                if type == "fullname" and isinstance(course, Course)
                else course.name
                for course in self.courses
                if course.id in ids
            ]

    # Basic metrics for a currciulum.
    @cached_property
    def basic_metrics(self) -> BasicMetrics:
        """
        Compute the basic metrics associated with the curriculum `c`.

        The basic metrics computed include:

        - blocking factor: The blocking factor of the entire curriculum, and of each course in the curriculum.
        - centrality: The centrality measure associated with the entire curriculum, and of each course in the curriculum.
        - delay factor: The delay factor of the entire curriculum, and of each course in the curriculum.
        - curricular complexity: The curricular complexity of the entire curriculum, and of each course in the curriculum.

        Complete descriptions of these metrics are provided above.
        """
        # compute all curricular metrics
<<<<<<< HEAD
        self.complexity()
        self.centrality()
        self.longest_paths()
        max_bf: int = 0
        max_df: int = 0
        max_cc: float = 0
        max_cent: int = 0
        max_bf_courses: List[AbstractCourse] = []
        max_df_courses: List[AbstractCourse] = []
        max_cc_courses: List[AbstractCourse] = []
        max_cent_courses: List[AbstractCourse] = []
        for c in self.courses:
            if c.metrics["blocking factor"] == max_bf:
                max_bf_courses.append(c)
            elif c.metrics["blocking factor"] > max_bf:
                max_bf = c.metrics["blocking factor"]
                max_bf_courses = []
                max_bf_courses.append(c)
            if c.metrics["delay factor"] == max_df:
                max_df_courses.append(c)
            elif c.metrics["delay factor"] > max_df:
                max_df = c.metrics["delay factor"]
                max_df_courses = []
                max_df_courses.append(c)
            if c.metrics["complexity"] == max_cc:
                max_cc_courses.append(c)
            elif c.metrics["complexity"] > max_cc:
                max_cc = c.metrics["complexity"]
                max_cc_courses = []
                max_cc_courses.append(c)
            if c.metrics["centrality"] == max_cent:
                max_cent_courses.append(c)
            elif c.metrics["centrality"] > max_cent:
                max_cent = c.metrics["centrality"]
                max_cent_courses = []
                max_cent_courses.append(c)
            self.metrics["max. blocking factor"] = max_bf
            self.metrics["max. blocking factor courses"] = max_bf_courses
            self.metrics["max. centrality"] = max_cent
            self.metrics["max. centrality courses"] = max_cent_courses
            self.metrics["max. delay factor"] = max_df
            self.metrics["max. delay factor courses"] = max_df_courses
            self.metrics["max. complexity"] = max_cc
            self.metrics["max. complexity courses"] = max_cc_courses
        # write metrics to IO buffer
        buf.write(f"\n{self.institution} ")
        buf.write(f"\nCurriculum: {self.name}\n")
        buf.write(f"  credit hours = {self.credit_hours}\n")
        buf.write(f"  number of courses = {self.num_courses}")
        buf.write("\n  Blocking Factor --\n")
        buf.write(
            f"    entire curriculum = {self.metrics['blocking factor'][0]}\n")
        buf.write(f"    max. value = {max_bf}, ")
        buf.write("for course(s): ")
        write_course_names(buf, max_bf_courses)
        buf.write("\n  Centrality --\n")
        buf.write(f"    entire curriculum = {self.metrics['centrality'][0]}\n")
        buf.write(f"    max. value = {max_cent}, ")
        buf.write("for course(s): ")
        write_course_names(buf, max_cent_courses)
        buf.write("\n  Delay Factor --\n")
        buf.write(
            f"    entire curriculum = {self.metrics['delay factor'][0]}\n")
        buf.write(f"    max. value = {max_df}, ")
        buf.write("for course(s): ")
        write_course_names(buf, max_df_courses)
        buf.write("\n  Complexity --\n")
        buf.write(f"    entire curriculum = {self.metrics['complexity'][0]}\n")
        buf.write(f"    max. value = {max_cc}, ")
        buf.write("for course(s): ")
        write_course_names(buf, max_cc_courses)
        buf.write("\n  Longest Path(s) --\n")
        buf.write(
            f"    length = {len(self.metrics['longest paths'][0])}, number of paths = {len(self.metrics['longest paths'])}\n    path(s):\n",
=======
        max_blocking_factor: int = max(self.blocking_factor[1].values())
        max_delay_factor: int = max(self.delay_factor[1].values())
        max_centrality: int = max(self.centrality[1].values())
        max_complexity: float = max(self.complexity[1].values())
        return BasicMetrics(
            max_blocking_factor,
            [
                course
                for course in self.courses
                if self.blocking_factor[1][course.id] == max_blocking_factor
            ],
            max_delay_factor,
            [
                course
                for course in self.courses
                if self.delay_factor[1][course.id] == max_delay_factor
            ],
            max_centrality,
            [
                course
                for course in self.courses
                if self.centrality[1][course.id] == max_centrality
            ],
            max_complexity,
            [
                course
                for course in self.courses
                if self.complexity[1][course.id] == max_complexity
            ],
>>>>>>> c05609d8
        )

    def basic_metrics_to_buffer(self) -> StringIO:
        """
        Return an IO buffer containing the basic metrics associated with curriculum.

        The basic metrics computed include:

        - number of credit hours: The total number of credit hours in the curriculum.
        - number of courses: The total courses in the curriculum.
        - blocking factor: The blocking factor of the entire curriculum, and of each course in the curriculum.
        - centrality: The centrality measure associated with the entire curriculum, and of each course in the curriculum.
        - delay factor: The delay factor of the entire curriculum, and of each course in the curriculum.
        - curricular complexity: The curricular complexity of the entire curriculum, and of each course in the curriculum.

        Complete descriptions of these metrics are provided above.

        Example:
            >>> metrics = curriculum.basic_metrics_to_buffer()
            >>> print(metrics.getvalue())
        ```
        """
        buffer = StringIO()
        # write metrics to IO buffer
        buffer.write(f"\n{self.institution} ")
        buffer.write(f"\nCurriculum: {self.name}\n")
        buffer.write(f"  credit hours = {self.credit_hours}\n")
        buffer.write(f"  number of courses = {self.num_courses}")
        buffer.write("\n  Blocking Factor --\n")
        buffer.write(f"    entire curriculum = {self.blocking_factor[0]}\n")
        buffer.write(f"    max. value = {self.basic_metrics.max_blocking_factor}, ")
        buffer.write("for course(s): ")
        write_course_names(buffer, self.basic_metrics.max_blocking_factor_courses)
        buffer.write("\n  Centrality --\n")
        buffer.write(f"    entire curriculum = {self.centrality[0]}\n")
        buffer.write(f"    max. value = {self.basic_metrics.max_centrality}, ")
        buffer.write("for course(s): ")
        write_course_names(buffer, self.basic_metrics.max_centrality_courses)
        buffer.write("\n  Delay Factor --\n")
        buffer.write(f"    entire curriculum = {self.delay_factor[0]}\n")
        buffer.write(f"    max. value = {self.basic_metrics.max_delay_factor}, ")
        buffer.write("for course(s): ")
        write_course_names(buffer, self.basic_metrics.max_delay_factor_courses)
        buffer.write("\n  Complexity --\n")
        buffer.write(f"    entire curriculum = {self.complexity[0]}\n")
        buffer.write(f"    max. value = {self.basic_metrics.max_complexity}, ")
        buffer.write("for course(s): ")
        write_course_names(buffer, self.basic_metrics.max_complexity_courses)
        buffer.write("\n  Longest Path(s) --\n")
        buffer.write(
            f"    length = {len(self.longest_paths[0])}, number of paths = {len(self.longest_paths)}\n    path(s):\n",
        )
        for i, path in enumerate(self.longest_paths, 1):
            buffer.write(f"    path {i} = ")
            write_course_names(buffer, path, separator=" -> ")
            buffer.write("\n")
        return buffer

    def similarity(self, basis: "Curriculum", *, strict: bool = True) -> float:
        """
        Compute how similar curriculum ``c1`` is to curriculum ``c2``.  The similarity metric is computed by comparing how many courses in
        ``c1`` are also in ``c2``, divided by the total number of courses in ``c2``.  Thus, for two curricula, this metric is not symmetric. A
        similarity value of ``1`` indicates that ``c1`` and ``c2`` are identical, whil a value of ``0`` means that none of the courses in ``c1``
        are in ``c2``.

        Args:
            basis: The curriculum serving as the basis for comparison.
            strict: If true (default), two courses are considered the same if every field in the two courses are the same; if false,
              two courses are considered the same if they have the same course name, or if they have the same course prefix and number.
        """
        if basis.num_courses == 0:
            raise ValueError(
                f"Curriculum {basis.name} does not have any courses, similarity cannot be computed"
            )
        if self == basis:
            return 1
        matches = 0
        for course in self.courses:
            if strict:
                if course in basis.courses:
                    matches += 1
            else:
                for basis_course in basis.courses:
                    if (
                        (course.name != "" and basis_course.name == course.name)
                        or isinstance(course, Course)
                        and isinstance(basis_course, Course)
                        and (
                            course.prefix != ""
                            and basis_course.prefix == course.prefix
                            and course.num != ""
                            and basis_course.num == course.num
                        )
                    ):
                        matches += 1
                        break  # only match once
        return matches / basis.num_courses

    def merge(
        self,
        other: "Curriculum",
        name: str,
        *,
        match_criteria: List[MatchCriterion] = [],
        learning_outcomes: List[LearningOutcome] = [],
        degree_type: str = "BS",  # Julia version uses `BS`, which isn't defined anywhere
        system_type: System = semester,
        institution: str = "",
        CIP: str = "",
    ) -> "Curriculum":
        """
        Merge the two curricula ``c1`` and ``c2`` supplied as input into a single curriculum based on the match criteria applied
        to the courses in the two curricula.  All courses in curriculum ``c1`` will appear in the merged curriculum.  If a course in
        curriculum ``c2`` matches a course in curriculum ``c1``, that course serves as a matched course in the merged curriculum.
        If there is no match for a course in curriculum ``c2`` to the set of courses in curriculum ``c1``, course ``c2`` is added
        to the set of courses in the merged curriculum.

        Args:
            other: The other curriculum.
            match_criteria (optional): List of course items that must match, if no match critera are supplied, the
              courses must be identical (at the level of memory allocation).

        Allowable match criteria include:
        - `prefix`: the course prefixes must be identical.
        - `num`: the course numbers must be indentical.
        - `name`: the course names must be identical.
        - `canonical name`: the course canonical names must be identical.
        - `credit hours`: the course credit hours must be indentical.
        """
        merged_courses = self.courses.copy()
        extra_courses: List[AbstractCourse] = []
        for course in other.courses:
            matched = False
            for target_course in self.courses:
                if course.match(target_course, match_criteria) == True:
                    matched = True
                #    skip TODO
            if not matched:
                extra_courses.append(course)
        # patch-up requisites of extra_courses, using course ids form c1 where appropriate
        # for each extra course create an indentical coures, but with a new course id
        new_courses: List[AbstractCourse] = [course.copy() for course in extra_courses]
        for course, new_course in zip(extra_courses, new_courses):
            #    print(f"\n {c.name}: ")
            #    print(f"total requisistes = {len(c.requisites)},")
            for req in course.requisites.keys():
                #        print(f" requisite id: {req} ")
                req_course = other.course_from_id(req)
                if req_course.find_match(merged_courses, match_criteria) != None:
                    # requisite already exists in c1
                    #            print(f" match in c1 - {course_from_id(c1, req).name} ")
                    new_course.add_requisite(req_course, course.requisites[req])
                elif req_course.find_match(extra_courses, match_criteria) != None:
                    # requisite is not in c1, but it's in c2 -- use the id of the new course created for it
                    #            print(" match in extra courses, ")
                    i = extra_courses.index(req_course)
                    #            print(f" index of match = {i} ")
                    new_course.add_requisite(new_courses[i], course.requisites[req])
                else:  # requisite is neither in c1 or 2 -- this shouldn't happen => error
                    raise Exception(f"requisite error on course: {course.name}")
        merged_courses = [*merged_courses, *new_courses]
        merged_curric = Curriculum(
            name,
            merged_courses,
            learning_outcomes=learning_outcomes,
            degree_type=degree_type,
            system_type=system_type,
            institution=institution,
            cip=CIP,
        )
        return merged_curric

    def dead_ends(
        self, prefixes: FrozenSet[str]
    ) -> Tuple[FrozenSet[str], List[Course]]:
        """
        Finds all courses in the curriculum that appear at the end of a path (i.e., sink vertices).  If a course does not have a prefix, it is excluded from
        the analysis.

        Args:
            prefixes: An array of course prefix strings.

        Returns:
            Those courses that do not have one of the course prefixes listed in the `prefixes` array

        Examples:
            For instance, the following will find all courses in `curric` that appear at the end of any course path in the curriculum,
            and do *not* have `BIO` as a prefix.  One might consider these courses "dead ends," as their course outcomes are not used by any
            major-specific course, i.e., by any course with the prefix `BIO`.

            >>> curric.dead_ends(frozenset({"BIO"}))
        """
        dead_end_courses: List[Course] = []
        paths = all_paths(self.graph)
        for path in paths:
            course = self.course_from_id(path[-1])
            if not isinstance(course, Course) or course.prefix == "":
                continue
            if course.prefix not in prefixes:
                if course not in dead_end_courses:
                    dead_end_courses.append(course)
        return prefixes, dead_end_courses

    def __repr__(self) -> str:
        return f"Curriculum(id={self.id}, name={repr(self.name)}, institution={repr(self.institution)}, degree_type={repr(self.degree_type)}, system_type={self.system_type} cip={repr(self.cip)}, courses={self.courses}, num_courses={self.num_courses}, credit_hours={self.credit_hours}, graph={self.graph}, learning_outcomes={self.learning_outcomes}, learning_outcome_graph={self.learning_outcome_graph}, course_learning_outcome_graph={self.course_learning_outcome_graph}, metadata={self.metadata})"


def basic_statistics(metric_name: str, metrics: List[float]) -> StringIO:
    buffer = StringIO()
    # set initial values used to find min and max metric values
    total_metric = 0
    STD_metric = 0
    max_metric = -math.inf
    min_metric = math.inf
    max_metric = metrics[0]
    min_metric = metrics[0]
    # metric where total curricular metric as well as course-level metrics are stored in an array
    for value in metrics:
        # metric where total curricular metric as well as course-level metrics are stored in an array
        total_metric += value
        if value > max_metric:
            max_metric = value
        if value < min_metric:
            min_metric = value
    avg_metric = total_metric / len(metrics)
    for value in metrics:
        STD_metric = (value - avg_metric) ** 2
    STD_metric = math.sqrt(STD_metric / len(metrics))
    buffer.write(f"\n Metric -- {metric_name}")
    buffer.write(f"\n  Number of curricula = {len(metrics)}")
    buffer.write(f"\n  Mean = {avg_metric}")
    buffer.write(f"\n  STD = {STD_metric}")
    buffer.write(f"\n  Max. = {max_metric}")
    buffer.write(f"\n  Min. = {min_metric}")
    return buffer


def homology(curricula: List[Curriculum], *, strict: bool = False) -> List[List[float]]:
    return [[c1.similarity(c2, strict=strict) for c2 in curricula] for c1 in curricula]<|MERGE_RESOLUTION|>--- conflicted
+++ resolved
@@ -137,15 +137,7 @@
         self.degree_type = degree_type
         self.system_type = system_type
         self.institution = institution
-<<<<<<< HEAD
-        if id == 0:
-            self.id = hash(self.name + self.institution +
-                           str(self.degree_type))
-        else:
-            self.id = id
-=======
         self.id = id or hash(self.name + self.institution + str(self.degree_type))
->>>>>>> c05609d8
         self.cip = cip
         self.courses = sorted(courses, key=lambda c: c.id) if sortby_ID else courses
         self.num_courses = len(self.courses)
@@ -199,18 +191,10 @@
 
     def lo_from_id(self, id: int) -> LearningOutcome:
         "Return the lo associated with a lo id in a curriculum"
-<<<<<<< HEAD
-        for lo in self.learning_outcomes:
-            if lo.id == id:
-                return lo
-        raise ValueError(
-            f"The lo associated with id {id} is not in the curriculum.")
-=======
         for outcome in self.learning_outcomes:
             if outcome.id == id:
                 return outcome
         raise KeyError(f"The lo associated with id {id} is not in the curriculum.")
->>>>>>> c05609d8
 
     @property
     def total_credits(self) -> float:
@@ -274,33 +258,6 @@
         """
         Create a curriculum directed graph from a curriculum specification.
         """
-<<<<<<< HEAD
-        for i, lo in enumerate(self.learning_outcomes):
-            self.learning_outcome_graph.add_node(i)
-            # The vertex id of a course w/in the curriculum
-            lo.vertex_id[self.id] = i
-            # Graphs.jl orders graph vertices sequentially
-            # TODO: make sure course is not alerady in the curriculum
-        for lo in self.learning_outcomes:
-            for r in lo.requisites.keys():
-                self.learning_outcome_graph.add_edge(r, lo.vertex_id[self.id])
-
-    # find requisite type from vertex ids in a curriculum graph
-    def requisite_type(self, src_course_id: int, dst_course_id: int) -> Requisite:
-        src = 0
-        dst = 0
-        for c in self.courses:
-            if c.id == src_course_id:
-                src = c
-            elif c.id == dst_course_id:
-                dst = c
-        if (src == 0 or dst == 0) or src.id not in dst.requisites:
-            raise Exception(
-                f"edge ({src_course_id}, {dst_course_id}) does not exist in curriculum graph"
-            )
-        else:
-            return dst.requisites[src.id]
-=======
         graph: "nx.DiGraph[int]" = nx.DiGraph()
         for i, outcome in enumerate(self.learning_outcomes):
             graph.add_node(i)
@@ -309,7 +266,6 @@
             for requisite in outcome.requisites.keys():
                 graph.add_edge(requisite, outcome.vertex_id[self.id])
         return graph
->>>>>>> c05609d8
 
     # Check if a curriculum graph has requisite cycles.
     def isvalid(self, error_file: Optional[TextIO] = None) -> bool:
@@ -340,18 +296,6 @@
         # the opposite direction. If this creates any cycles of length greater than 2 in the modified graph (i.e., involving
         # more than the two courses in the strict-corequisite relationship), then the curriculum is unsatisfiable.
         for course in self.courses:
-<<<<<<< HEAD
-            for k, r in course.requisites.items():
-                if r == strict_co:
-                    v_d = self.course_from_id(
-                        course.id).id  # destination vertex
-                    v_s = self.course_from_id(k).id  # source vertex
-                    g.add_edge(v_d, v_s)
-        new_cycles = nx.simple_cycles(g)
-        new_cycles = [
-            cyc for cyc in new_cycles if len(cyc) != 2
-        ]  # remove length-2 cycles
-=======
             for req_course, req_type in course.requisites.items():
                 if req_type == strict_co:
                     graph.add_edge(
@@ -361,20 +305,13 @@
         new_cycles = (
             cyc for cyc in nx.simple_cycles(graph) if len(cyc) != 2
         )  # remove length-2 cycles
->>>>>>> c05609d8
         cycles = set(
             tuple(cyc) for cyc in [*new_cycles, *cycles]
         )  # remove redundant cycles
         if len(cycles) != 0 and error_file:
             if self.institution != "":
-<<<<<<< HEAD
-                error_msg.write(f"\n{self.institution}: ")
-            error_msg.write(
-                f" curriculum '{self.name}' has requisite cycles:\n")
-=======
                 error_file.write(f"\n{self.institution}: ")
             error_file.write(f" curriculum '{self.name}' has requisite cycles:\n")
->>>>>>> c05609d8
             for cyc in cycles:
                 error_file.write("(")
                 for i, v in enumerate(cyc):
@@ -402,46 +339,6 @@
         redundant_reqs: Set[Tuple[int, int]] = set()
         extraneous = False
         string = ""  # create an empty string to hold messages
-<<<<<<< HEAD
-        for wcc in components:
-            if len(wcc) > 1:  # only consider components with more than one vertex
-                for u in wcc:
-                    nb = g.neighbors(u)
-                    for n in nb:
-                        que.put(n)
-                    while not que.empty():
-                        x = que.get()
-                        nnb = g.neighbors(x)
-                        for n in nnb:
-                            que.put(n)
-                        for v in g.neighbors(x):
-                            if g.has_edge(u, v):  # possible redundant requsisite
-                                # TODO: If this edge is a co-requisite it is an error, as it would be impossible to satsify.
-                                # This needs to be checked here.
-                                remove: bool = True
-                                for n in nb:  # check for co- or strict_co requisites
-                                    neighbor = self.course_from_id(n)
-                                    if nx.has_path(
-                                        self.graph, n, v
-                                    ):  # is there a path from n to v?
-                                        req_type = neighbor.requisites[
-                                            u
-                                        ]  # the requisite relationship between u and n
-                                        if (
-                                            req_type == co or req_type == strict_co
-                                        ):  # is u a co or strict_co requisite for n?
-                                            # a co or strict_co relationshipo is involved, must keep (u, v)
-                                            remove = False
-                                if remove:
-                                    if (
-                                        u,
-                                        v,
-                                    ) not in redundant_reqs:  # make sure redundant requisite wasn't previously found
-                                        redundant_reqs.add((u, v))
-                                        if debug:
-                                            string += f"-{self.courses[v].name} has redundant requisite {self.courses[u].name}\n"
-                                    extraneous = True
-=======
         for component in nx.weakly_connected_components(self.graph):
             # only consider components with more than one vertex
             if len(component) <= 1:
@@ -479,7 +376,6 @@
                                 if debug:
                                     string += f"-{self.courses[v].name} has redundant requisite {self.courses[u].name}\n"
                             extraneous = True
->>>>>>> c05609d8
         if extraneous and debug:
             if self.institution:
                 sys.stdout.write(f"\n{self.institution}: ")
@@ -516,19 +412,11 @@
 
         where :math:`G_c = (V,E)` is the curriculum graph associated with the curriculum.
         """
-<<<<<<< HEAD
-        bf: List[int] = [self.blocking_factor_course(
-            course) for course in self.courses]
-        b: int = sum(bf)
-        self.metrics["blocking factor"] = b, bf
-        return b, bf
-=======
         blocking_factors: Dict[int, int] = {
             course.id: len(reachable_from(self.graph, course.id))
             for course in self.courses
         }
         return sum(blocking_factors.values()), blocking_factors
->>>>>>> c05609d8
 
     # Compute the delay factor of a course
     def course_delay_factor(self, course: AbstractCourse) -> int:
@@ -556,29 +444,7 @@
         r"""
         The **delay factor** associated with the curriculum is defined as:
 
-<<<<<<< HEAD
-        The **delay factor** associated with curriculum ``c`` is defined as:
-        ```math
-        d(G_c) = \\sum_{v_k \\in V} d_c(v_k).
-        ```
-        where ``G_c = (V,E)`` is the curriculum graph associated with curriculum ``c``.
-        """
-        g = self.graph
-        df: Dict[int, int] = {course.id: 1 for course in self.courses}
-        for path in all_paths(g):
-            for vtx in path:
-                path_length = len(
-                    path
-                )  # path_length in terms of # of vertices, not edges
-                if path_length > df[vtx]:
-                    df[vtx] = path_length
-        for course in self.courses:
-            course.metrics["delay factor"] = df[course.id]
-        self.metrics["delay factor"] = sum(df.values()), list(df.values())
-        return self.metrics["delay factor"]
-=======
         .. math::
->>>>>>> c05609d8
 
             d(G_c) = \sum_{v_k \in V} d_c(v_k).
 
@@ -603,30 +469,7 @@
         - :math:`v_k` has out-degree zero, i.e., :math:`v_k` is a "sink".
         Let :math:`P_{v_i} = \{p_1, p_2, \ldots\}` denote the set of all directed paths that satisfy these
         conditions.
-<<<<<<< HEAD
-        Then the **centrality** of ``v_i`` is defined as
-        ```math
-        q(v_i) = \\sum_{l=1}^{\\left| P_{v_i} \\right|} \\#(p_l).
-        ```
-        where ``\\#(p)`` denotes the number of vertices in the directed path ``p`` in ``G_c``.
-        """
-        cent: int = 0
-        g = self.graph
-        for path in all_paths(g):
-            # conditions: path length is greater than 2, target course must be in the path, the target vertex
-            # cannot be the first or last vertex in the path
-            if (
-                course.id in path
-                and len(path) > 2
-                and path[0] != course.id
-                and path[-1] != course.id
-            ):
-                cent += len(path)
-        course.metrics["centrality"] = cent
-        return cent
-=======
         Then the **centrality** of :math:`v_i` is defined as
->>>>>>> c05609d8
 
         .. math::
 
@@ -634,13 +477,6 @@
 
         where :math:`\#(p)` denotes the number of vertices in the directed path :math:`p` in :math:`G_c`.
         """
-<<<<<<< HEAD
-        cf: List[int] = [self.centrality_course(
-            course) for course in self.courses]
-        cent: int = sum(cf)
-        self.metrics["centrality"] = cent, cf
-        return cent, cf
-=======
         return self.centrality[1][course.id]
 
     # Compute the total centrality of all courses in a curriculum
@@ -670,7 +506,6 @@
             for course in self.courses
         }
         return sum(centralities.values()), centralities
->>>>>>> c05609d8
 
     # Compute the complexity of a course
     def course_complexity(self, course: AbstractCourse) -> float:
@@ -756,19 +591,6 @@
                     % (-diff, 100 * (-diff) / metric2[0]),
                 )
             else:
-<<<<<<< HEAD
-                report.write(f"C1 and C2 have the same curricular {k}\n")
-            report.write(f"  Course-level {k}:\n")
-            for i, c in enumerate([self, other]):
-                metric = c.metrics[k]
-                maxval = max(metric[1])
-                pos = [i for i, x in enumerate(metric[1]) if x == maxval]
-                report.write(
-                    f"   Largest {k} value in C{i} is {maxval} for course: ")
-                for p in pos:
-                    report.write(f"{c.courses[p].name}  ")
-                report.write("\n")
-=======
                 report.write(f"C1 and C2 have the same curricular {metric_name}\n")
 
             report.write(f"  Course-level {metric_name}:\n")
@@ -788,7 +610,6 @@
                 if metric2[1][course.id] == maxval:
                     report.write(f"{course.name}  ")
             report.write("\n")
->>>>>>> c05609d8
         return report
 
     @overload
@@ -844,82 +665,6 @@
         Complete descriptions of these metrics are provided above.
         """
         # compute all curricular metrics
-<<<<<<< HEAD
-        self.complexity()
-        self.centrality()
-        self.longest_paths()
-        max_bf: int = 0
-        max_df: int = 0
-        max_cc: float = 0
-        max_cent: int = 0
-        max_bf_courses: List[AbstractCourse] = []
-        max_df_courses: List[AbstractCourse] = []
-        max_cc_courses: List[AbstractCourse] = []
-        max_cent_courses: List[AbstractCourse] = []
-        for c in self.courses:
-            if c.metrics["blocking factor"] == max_bf:
-                max_bf_courses.append(c)
-            elif c.metrics["blocking factor"] > max_bf:
-                max_bf = c.metrics["blocking factor"]
-                max_bf_courses = []
-                max_bf_courses.append(c)
-            if c.metrics["delay factor"] == max_df:
-                max_df_courses.append(c)
-            elif c.metrics["delay factor"] > max_df:
-                max_df = c.metrics["delay factor"]
-                max_df_courses = []
-                max_df_courses.append(c)
-            if c.metrics["complexity"] == max_cc:
-                max_cc_courses.append(c)
-            elif c.metrics["complexity"] > max_cc:
-                max_cc = c.metrics["complexity"]
-                max_cc_courses = []
-                max_cc_courses.append(c)
-            if c.metrics["centrality"] == max_cent:
-                max_cent_courses.append(c)
-            elif c.metrics["centrality"] > max_cent:
-                max_cent = c.metrics["centrality"]
-                max_cent_courses = []
-                max_cent_courses.append(c)
-            self.metrics["max. blocking factor"] = max_bf
-            self.metrics["max. blocking factor courses"] = max_bf_courses
-            self.metrics["max. centrality"] = max_cent
-            self.metrics["max. centrality courses"] = max_cent_courses
-            self.metrics["max. delay factor"] = max_df
-            self.metrics["max. delay factor courses"] = max_df_courses
-            self.metrics["max. complexity"] = max_cc
-            self.metrics["max. complexity courses"] = max_cc_courses
-        # write metrics to IO buffer
-        buf.write(f"\n{self.institution} ")
-        buf.write(f"\nCurriculum: {self.name}\n")
-        buf.write(f"  credit hours = {self.credit_hours}\n")
-        buf.write(f"  number of courses = {self.num_courses}")
-        buf.write("\n  Blocking Factor --\n")
-        buf.write(
-            f"    entire curriculum = {self.metrics['blocking factor'][0]}\n")
-        buf.write(f"    max. value = {max_bf}, ")
-        buf.write("for course(s): ")
-        write_course_names(buf, max_bf_courses)
-        buf.write("\n  Centrality --\n")
-        buf.write(f"    entire curriculum = {self.metrics['centrality'][0]}\n")
-        buf.write(f"    max. value = {max_cent}, ")
-        buf.write("for course(s): ")
-        write_course_names(buf, max_cent_courses)
-        buf.write("\n  Delay Factor --\n")
-        buf.write(
-            f"    entire curriculum = {self.metrics['delay factor'][0]}\n")
-        buf.write(f"    max. value = {max_df}, ")
-        buf.write("for course(s): ")
-        write_course_names(buf, max_df_courses)
-        buf.write("\n  Complexity --\n")
-        buf.write(f"    entire curriculum = {self.metrics['complexity'][0]}\n")
-        buf.write(f"    max. value = {max_cc}, ")
-        buf.write("for course(s): ")
-        write_course_names(buf, max_cc_courses)
-        buf.write("\n  Longest Path(s) --\n")
-        buf.write(
-            f"    length = {len(self.metrics['longest paths'][0])}, number of paths = {len(self.metrics['longest paths'])}\n    path(s):\n",
-=======
         max_blocking_factor: int = max(self.blocking_factor[1].values())
         max_delay_factor: int = max(self.delay_factor[1].values())
         max_centrality: int = max(self.centrality[1].values())
@@ -949,7 +694,6 @@
                 for course in self.courses
                 if self.complexity[1][course.id] == max_complexity
             ],
->>>>>>> c05609d8
         )
 
     def basic_metrics_to_buffer(self) -> StringIO:
